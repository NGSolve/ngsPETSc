--- conflicted
+++ resolved
@@ -27,14 +27,6 @@
             if dofs is not None:
                 comm = dofs.comm.mpi4py
             else:
-<<<<<<< HEAD
-                self.isetlocfree = None
-                globnums = list(range(len(self.freeDofs)))
-            self.iset = PETSc.IS().createBlock(indices=globnums, bsize=self.es, comm=comm)
-            self.isetlocfree.view()
-            self.iset.view()
-        
-=======
                 ### create suitable dofs
                 comm = PETSc.COMM_SELF
                 dofs = type('', (object,), {'entrysize':dofsInfo["bsize"][0]})()
@@ -68,7 +60,6 @@
 
         self.ngsToPETScScat = PETSc.Scatter().create(self.sVec, isetlocfree,
                                                      self.pVec, iset)
->>>>>>> ed0d82c7
 
     def petscVec(self, ngsVec, petscVec=None):
         '''
@@ -98,24 +89,6 @@
         vector, if None new PETSc vector is generated, by deafault None.
 
         '''
-<<<<<<< HEAD
-        print("PETSc Vec", petscVec.size)
-        if self.comm.Get_size() > 1:
-            if ngsVec is None:
-                ngsVec = la.CreateParallelVector(self.dofs,la.PARALLEL_STATUS.CUMULATED)
-            ngsVec[:] = 0.0
-            locvec = PETSc.Vec().createWithArray(ngsVec.FV().NumPy(), comm=MPI.COMM_SELF)
-            if "petscToNgsScat" not in self.__dict__:
-                self.petscToNgsScat = PETSc.Scatter().create(petscVec, self.iset,
-                                                             locvec, self.isetlocfree)
-            self.petscToNgsScat.scatter(petscVec, locvec, addv=PETSc.InsertMode.INSERT)
-        else:
-            if ngsVec is None:
-                ngsVec = la.BaseVector(len(self.freeDofs),False) #Only work for real vector
-            ngsVec[:] = 0.0
-            freeIndeces = np.flatnonzero(self.freeDofs).astype(PETSc.IntType)
-            ngsVec.FV().NumPy()[freeIndeces] = petscVec.getArray()
-=======
         if ngsVec is None:
             ngsVec = la.CreateParallelVector(self.dofs,la.PARALLEL_STATUS.CUMULATED)
         ngsVec[:] = 0
@@ -124,5 +97,4 @@
         self.ngsToPETScScat.scatter(self.pVec, self.sVec, addv=PETSc.InsertMode.INSERT,
                                     mode=PETSc.ScatterMode.REVERSE)
         self.sVec.resetArray()
->>>>>>> ed0d82c7
         return ngsVec