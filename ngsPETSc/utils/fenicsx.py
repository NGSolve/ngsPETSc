--- conflicted
+++ resolved
@@ -65,12 +65,7 @@
             meshMap = MeshMapping(newplex)
             ngmesh = meshMap.ngmesh
         # We extract topology and geometry
-<<<<<<< HEAD
-        V = None
-        T = None
-=======
         V, T = None, None
->>>>>>> 1a55ec8a
         if ngmesh.dim == 2:
             V = ngmesh.Coordinates()
             T = ngmesh.Elements2D().NumPy()["nodes"]
