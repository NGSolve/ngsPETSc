'''
This module contains all the functions related
'''
try:
    import firedrake as fd
    from firedrake.cython import mgimpl as impl, dmcommon
    from firedrake.__future__ import interpolate
    from firedrake import dmhooks
    import ufl
except ImportError:
    fd = None

from fractions import Fraction
import logging
import time
import numpy as np
from petsc4py import PETSc
from netgen.meshing import MeshingParameters
from ngsPETSc.plex import MeshMapping
from ngsPETSc.utils.utils import trim_util
logger = logging.getLogger("ngsPETSc")
logging.basicConfig(filename='ngsPETSc.log',
                    encoding='utf-8',
                    level=logging.INFO)

<<<<<<< HEAD
def snapToNetgenDMPlex(ngmesh, petscPlex, comm):
=======
from ngsPETSc.utils.firedrake.meshes import geometric_dimension, topological_dimension


def snapToNetgenDMPlex(ngmesh, petscPlex):
>>>>>>> 36719a4d
    '''
    This function snaps the coordinates of a DMPlex mesh to the coordinates of a Netgen mesh.
    '''
    logger.info(f"\t\t\t[{time.time()}]Sanpping the DMPlex to NETGEN mesh")
    if len(ngmesh.Elements3D()) == 0:
        ng_coelement = ngmesh.Elements1D
    else:
        ng_coelement = ngmesh.Elements2D
    if comm.rank == 0:
        nodes_to_correct = ng_coelement().NumPy()["nodes"]
        nodes_to_correct = comm.bcast(nodes_to_correct, root=0)
    else:
        nodes_to_correct = comm.bcast(None, root=0)
    logger.info(f"\t\t\t[{time.time()}]Point distributed")
    nodes_to_correct = trim_util(nodes_to_correct)
    nodes_to_correct_sorted = np.hstack(nodes_to_correct.reshape((-1,1)))
    nodes_to_correct_sorted.sort()
    nodes_to_correct_index = np.unique(nodes_to_correct_sorted)
    logger.info(f"\t\t\t[{time.time()}]Nodes have been corrected")
    tic = time.time()
    ngCoordinates = ngmesh.Coordinates()
    petscCoordinates = petscPlex.getCoordinatesLocal().getArray()
    petscCoordinates = petscCoordinates.reshape(-1, ngmesh.dim)
    petscCoordinates[nodes_to_correct_index] = ngCoordinates[nodes_to_correct_index]
    petscPlexCoordinates = petscPlex.getCoordinatesLocal()
    petscPlexCoordinates.setArray(petscCoordinates.reshape((-1,1)))
    petscPlex.setCoordinatesLocal(petscPlexCoordinates)
    toc = time.time()
    logger.info(f"\t\t\tSanp the DMPlex to NETGEN mesh. Time taken: {toc - tic} seconds")


def snapToCoarse(coarse, linear, degree, snap_smoothing, cg):
    '''
    This function snaps the coordinates of a DMPlex mesh to the coordinates of a Netgen mesh.
    '''
    dim = geometric_dimension(linear)
    if dim == 2:
        space = fd.VectorFunctionSpace(linear, "CG", degree)
        ho = fd.assemble(interpolate(coarse, space))
        if snap_smoothing == "hyperelastic":
            #Hyperelastic Smoothing
            bcs = [fd.DirichletBC(space, ho, "on_boundary")]
            quad_degree = 2*(degree+1)-1
            d = topological_dimension(linear)
            Q = fd.TensorFunctionSpace(linear, "DG", degree=0)
            Jinv = ufl.JacobianInverse(linear)
            hinv = fd.Function(Q)
            hinv.interpolate(Jinv)
            G = ufl.Jacobian(linear) * hinv
            ijac = 1/abs(ufl.det(G))

            def ref_grad(u):
                return ufl.dot(ufl.grad(u),G)

            params = {
                "snes_type": "newtonls",
                "snes_linesearch_type": "l2",
                "snes_max_it": 50,
                "snes_rtol": 1E-8,
                "snes_atol": 1E-8,
                "snes_ksp_ew": True,
                "snes_ksp_ew_rtol0": 1E-2,
                "snes_ksp_ew_rtol_max": 1E-2,
            }
            params["mat_type"] = "aij"
            coarse = {
                "ksp_type": "preonly",
                "pc_type": "lu",
                "pc_mat_factor_type": "mumps",
            }
            gmg = {
                "pc_type": "mg",
                "mg_coarse": coarse,
                "mg_levels": {
                    "ksp_max_it": 2,
                    "ksp_type": "chebyshev",
                    "pc_type": "jacobi",
                },
            }
            l = fd.mg.utils.get_level(linear)[1]
            pc = gmg if l else coarse
            params.update(pc)
            ksp = {
                "ksp_rtol": 1E-8,
                "ksp_atol": 0,
                "ksp_type": "minres",
                "ksp_norm_type": "preconditioned",
            }
            params.update(ksp)
            u = ho
            F = ref_grad(u)
            J = ufl.det(F)
            psi = (1/2) * (ufl.inner(F, F)-d - ufl.ln(J**2))
            U = (psi * ijac)*fd.dx(degree=quad_degree)
            dU = ufl.derivative(U, u, fd.TestFunction(space))
            problem = fd.NonlinearVariationalProblem(dU, u, bcs)
            solver = fd.NonlinearVariationalSolver(problem, solver_parameters=params)
            solver.set_transfer_manager(None)
            ctx = solver._ctx
            for c in problem.F.coefficients():
                dm = c.function_space().dm
                dmhooks.push_appctx(dm, ctx)
            solver.solve()
        if not cg:
            element = ho.function_space().ufl_element().sub_elements[0].reconstruct(degree=degree)
            space = fd.VectorFunctionSpace(linear, fd.BrokenElement(element))
            ho = fd.Function(space).interpolate(ho)
    else:
        raise NotImplementedError("Snapping to Netgen meshes is only implemented for 2D meshes.")
    return fd.Mesh(ho, comm=linear.comm, distribution_parameters=linear._distribution_parameters)


def uniformRefinementRoutine(ngmesh, cdm):
    '''
    Routing called inside of NetgenHierarchy to compute refined ngmesh and plex.
    '''
    #We refine the DMPlex mesh uniformly
    logger.info(f"\t\t\t[{time.time()}]Refining the plex")
    cdm.setRefinementUniform(True)
    rdm = cdm.refine()
    rdm.removeLabel("pyop2_core")
    rdm.removeLabel("pyop2_owned")
    rdm.removeLabel("pyop2_ghost")
    logger.info(f"\t\t\t[{time.time()}]Mapping the mesh to Netgen mesh")
    tic = time.time()
    mapping = MeshMapping(rdm, geo=ngmesh.GetGeometry())
    toc = time.time()
    logger.info(f"\t\t\t[{time.time()}]Mapped the mesh to Netgen. Time taken: {toc-tic}")
    return (rdm, mapping.ngMesh)


def uniformMapRoutine(meshes, lgmaps):
    '''
    This function computes the coarse to fine and fine to coarse maps
    for a uniform mesh hierarchy.
    '''
    refinements_per_level = 1
    coarse_to_fine_cells = []
    fine_to_coarse_cells = [None]
    for (coarse, fine), (clgmaps, flgmaps) in zip(zip(meshes[:-1], meshes[1:]),
                                                zip(lgmaps[:-1], lgmaps[1:])):
        c2f, f2c = impl.coarse_to_fine_cells(coarse, fine, clgmaps, flgmaps)
        coarse_to_fine_cells.append(c2f)
        fine_to_coarse_cells.append(f2c)

    coarse_to_fine_cells = dict((Fraction(i, refinements_per_level), c2f)
                                for i, c2f in enumerate(coarse_to_fine_cells))
    fine_to_coarse_cells = dict((Fraction(i, refinements_per_level), f2c)
                                for i, f2c in enumerate(fine_to_coarse_cells))
    return (coarse_to_fine_cells, fine_to_coarse_cells)


def alfeldRefinementRoutine(ngmesh, cdm):
    '''
    Routing called inside of NetgenHierarchy to compute refined ngmesh and plex.
    '''
    #We refine the netgen mesh alfeld
    ngmesh.SplitAlfeld()
    #We refine the DMPlex mesh alfeld
    tr = PETSc.DMPlexTransform().create(comm=PETSc.COMM_WORLD)
    tr.setType(PETSc.DMPlexTransformType.REFINEREGULAR)
    tr.setDM(cdm)
    tr.setUp()
    rdm = tr.apply(cdm)
    return (rdm, ngmesh)


def alfeldMapRoutine(meshes):
    '''
    This function computes the coarse to fine and fine to coarse maps
    for a alfeld mesh hierarchy.
    '''
    raise NotImplementedError("Alfeld refinement is not implemented yet.")


refinementTypes = {"uniform": (uniformRefinementRoutine, uniformMapRoutine),
                   "Alfeld": (alfeldRefinementRoutine, alfeldMapRoutine)}


def NetgenHierarchy(mesh, levs, flags, distribution_parameters=None):
    '''
    This function creates a Firedrake mesh hierarchy from Netgen/NGSolve meshes.

    :arg mesh: the Netgen/NGSolve mesh
    :arg levs: the number of levels in the hierarchy
    :arg flags: either a bool or a dictionray containing options for Netgen.
    If not False the hierachy is constructed using ngsPETSc, if None hierarchy
    constructed in a standard manner. Netgen flags includes:
        -degree, either an integer denoting the degree of curvature of all levels of
        the mesh or a list of levs+1 integers denoting the degree of curvature of
        each level of the mesh.
        -tol, geometric tolerance adopted in snapToNetgenDMPlex.
        -refinement_type, the refinment type to be used: uniform (default), Alfeld
    :kwarg distribution_parameters: a dict of options controlling mesh distribution.
        If ``None``, use the same distribution parameters as were used to distribute
        the coarse mesh, otherwise, these options override the default.
    '''
<<<<<<< HEAD
    if mesh.geometric_dimension() > 3:
        raise NotImplementedError("Netgen hierachies are only implemented for 2D and 3D meshes.")
    logger.info(f"Creating a Netgen hierarchy with {levs} levels.")
=======
    if geometric_dimension(mesh) == 3:
        raise NotImplementedError("Netgen hierachies are only implemented for 2D meshes.")
>>>>>>> 36719a4d
    comm = mesh.comm
    # Parse netgen flags
    if not isinstance(flags, dict):
        flags = {}
    order = flags.get( "degree", 1)
    logger.info(f"\tOrder of the hierarchy: {order}")
    if isinstance(order, int):
        order= [order]*(levs+1)
<<<<<<< HEAD
    permutation_tol = flags.get( "permutation_tol", 1e-8)
    location_tol = flags.get( "location_tol", 1e-8)
    refType = flags.get( "refinement_type", "uniform")
    logger.info(f"\tRefinement type: {refType}")
    optMoves = flags.get( "optimisation_moves", False)
    snap = flags.get( "snap_to", "geometry")
    snap_smoothing = flags.get( "snap_smoothing", "hyperelastic")
    logger.info(f"\tSnap to {snap} using {snap_smoothing} smoothing (if snapping to coarse)")
    cg = flags.get( "cg", False)
    nested = flags.get( "nested", snap in ["coarse"])
    #Firedrake quoantities
=======
    permutation_tol = flags.get("tol", 1e-8)
    refType = flags.get("refinement_type", "uniform")
    optMoves = flags.get("optimisation_moves", False)
    snap = flags.get("snap_to", "geometry")
    snap_smoothing = flags.get("snap_smoothing", "hyperelastic")
    cg = flags.get("cg", False)
    nested = flags.get("nested", snap in ["coarse"])
    # Firedrake quantities
>>>>>>> 36719a4d
    meshes = []
    lgmaps = []
    parameters = {}
    if distribution_parameters is not None:
        parameters.update(distribution_parameters)
    else:
        parameters.update(mesh._distribution_parameters)
    parameters["partition"] = False
    # Curve the mesh
    if order[0] > 1:
        ho_field = mesh.curve_field(
            order=order[0],
            permutation_tol=permutation_tol,
            cg_field=cg
        )
        temp = fd.Mesh(ho_field, distribution_parameters=parameters, comm=comm)
        temp.netgen_mesh = mesh.netgen_mesh
        temp._tolerance = mesh.tolerance
        mesh = temp
    # Make a plex (cdm) without overlap.
    dm_cell_type, = mesh.dm_cell_types
    tdim = mesh.topology_dm.getDimension()
    cdm = dmcommon.submesh_create(mesh.topology_dm, tdim, "celltype", dm_cell_type, True)
    cdm.removeLabel("pyop2_core")
    cdm.removeLabel("pyop2_owned")
    cdm.removeLabel("pyop2_ghost")
    no = impl.create_lgmap(cdm)
    o = impl.create_lgmap(mesh.topology_dm)
    lgmaps.append((no, o))
    mesh.topology_dm.setRefineLevel(0)
    meshes.append(mesh)
    ngmesh = mesh.netgen_mesh
    for l in range(levs):
        # Straighten the mesh
        ngmesh.Curve(1)
        rdm, ngmesh = refinementTypes[refType][0](ngmesh, cdm)
        cdm = rdm
        # Snap the mesh to the Netgen mesh
        if snap == "geometry":
<<<<<<< HEAD
            snapToNetgenDMPlex(ngmesh, rdm, comm)
        #We construct a Firedrake mesh from the DMPlex mesh
=======
            snapToNetgenDMPlex(ngmesh, rdm)
        # Construct a Firedrake mesh from the DMPlex mesh
>>>>>>> 36719a4d
        no = impl.create_lgmap(rdm)
        mesh = fd.Mesh(rdm, dim=geometric_dimension(meshes[-1]), reorder=False,
                       distribution_parameters=parameters, comm=comm)
        o = impl.create_lgmap(mesh.topology_dm)
        lgmaps.append((no, o))
        if optMoves:
            # Optimises the mesh, for example smoothing
            if ngmesh.dim == 2:
                ngmesh.OptimizeMesh2d(MeshingParameters(optimize2d=optMoves))
            elif mesh.dim == 3:
                ngmesh.OptimizeVolumeMesh(MeshingParameters(optimize3d=optMoves))
            else:
                raise ValueError("Only 2D and 3D meshes can be optimised.")
        mesh.netgen_mesh = ngmesh
        # Curve the mesh
        if order[l+1] > 1:
            logger.info("\t\t\tCurving the mesh ...")
            tic = time.time()
            if snap == "geometry":
                mesh = fd.Mesh(
<<<<<<< HEAD
                    mesh.curve_field(order=order[l+1],
                                     location_tol=location_tol,
                                     permutation_tol=permutation_tol),
                    distribution_parameters=params,
=======
                    mesh.curve_field(order=order[l+1], permutation_tol=permutation_tol),
                    distribution_parameters=parameters,
>>>>>>> 36719a4d
                    comm=comm
                )
            elif snap == "coarse":
                mesh = snapToCoarse(ho_field, mesh, order[l+1], snap_smoothing, cg)
            toc = time.time()
            logger.info(f"\t\t\tMeshed curved. Time taken: {toc-tic}")
        logger.info(f"\t\tLevel {l+1}: with {ngmesh.Coordinates().shape[0]}\
                vertices, with order {order[l+1]}, snapping to {snap}\
                and optimisation moves {optMoves}.")
        mesh.topology_dm.setRefineLevel(1 + l)
<<<<<<< HEAD
        meshes += [mesh]
    #We populate the coarse to fine ma
=======
        meshes.append(mesh)
    # Populate the coarse to fine map
>>>>>>> 36719a4d
    coarse_to_fine_cells, fine_to_coarse_cells = refinementTypes[refType][1](meshes, lgmaps)
    return fd.HierarchyBase(meshes, coarse_to_fine_cells, fine_to_coarse_cells,
                            1, nested=nested)<|MERGE_RESOLUTION|>--- conflicted
+++ resolved
@@ -23,14 +23,7 @@
                     encoding='utf-8',
                     level=logging.INFO)
 
-<<<<<<< HEAD
 def snapToNetgenDMPlex(ngmesh, petscPlex, comm):
-=======
-from ngsPETSc.utils.firedrake.meshes import geometric_dimension, topological_dimension
-
-
-def snapToNetgenDMPlex(ngmesh, petscPlex):
->>>>>>> 36719a4d
     '''
     This function snaps the coordinates of a DMPlex mesh to the coordinates of a Netgen mesh.
     '''
@@ -228,14 +221,9 @@
         If ``None``, use the same distribution parameters as were used to distribute
         the coarse mesh, otherwise, these options override the default.
     '''
-<<<<<<< HEAD
     if mesh.geometric_dimension() > 3:
         raise NotImplementedError("Netgen hierachies are only implemented for 2D and 3D meshes.")
     logger.info(f"Creating a Netgen hierarchy with {levs} levels.")
-=======
-    if geometric_dimension(mesh) == 3:
-        raise NotImplementedError("Netgen hierachies are only implemented for 2D meshes.")
->>>>>>> 36719a4d
     comm = mesh.comm
     # Parse netgen flags
     if not isinstance(flags, dict):
@@ -244,7 +232,6 @@
     logger.info(f"\tOrder of the hierarchy: {order}")
     if isinstance(order, int):
         order= [order]*(levs+1)
-<<<<<<< HEAD
     permutation_tol = flags.get( "permutation_tol", 1e-8)
     location_tol = flags.get( "location_tol", 1e-8)
     refType = flags.get( "refinement_type", "uniform")
@@ -256,16 +243,6 @@
     cg = flags.get( "cg", False)
     nested = flags.get( "nested", snap in ["coarse"])
     #Firedrake quoantities
-=======
-    permutation_tol = flags.get("tol", 1e-8)
-    refType = flags.get("refinement_type", "uniform")
-    optMoves = flags.get("optimisation_moves", False)
-    snap = flags.get("snap_to", "geometry")
-    snap_smoothing = flags.get("snap_smoothing", "hyperelastic")
-    cg = flags.get("cg", False)
-    nested = flags.get("nested", snap in ["coarse"])
-    # Firedrake quantities
->>>>>>> 36719a4d
     meshes = []
     lgmaps = []
     parameters = {}
@@ -305,13 +282,8 @@
         cdm = rdm
         # Snap the mesh to the Netgen mesh
         if snap == "geometry":
-<<<<<<< HEAD
             snapToNetgenDMPlex(ngmesh, rdm, comm)
         #We construct a Firedrake mesh from the DMPlex mesh
-=======
-            snapToNetgenDMPlex(ngmesh, rdm)
-        # Construct a Firedrake mesh from the DMPlex mesh
->>>>>>> 36719a4d
         no = impl.create_lgmap(rdm)
         mesh = fd.Mesh(rdm, dim=geometric_dimension(meshes[-1]), reorder=False,
                        distribution_parameters=parameters, comm=comm)
@@ -332,17 +304,11 @@
             tic = time.time()
             if snap == "geometry":
                 mesh = fd.Mesh(
-<<<<<<< HEAD
                     mesh.curve_field(order=order[l+1],
                                      location_tol=location_tol,
                                      permutation_tol=permutation_tol),
-                    distribution_parameters=params,
-=======
-                    mesh.curve_field(order=order[l+1], permutation_tol=permutation_tol),
-                    distribution_parameters=parameters,
->>>>>>> 36719a4d
-                    comm=comm
-                )
+                                     distribution_parameters=parameters,
+                                     comm=comm)
             elif snap == "coarse":
                 mesh = snapToCoarse(ho_field, mesh, order[l+1], snap_smoothing, cg)
             toc = time.time()
@@ -351,13 +317,7 @@
                 vertices, with order {order[l+1]}, snapping to {snap}\
                 and optimisation moves {optMoves}.")
         mesh.topology_dm.setRefineLevel(1 + l)
-<<<<<<< HEAD
-        meshes += [mesh]
-    #We populate the coarse to fine ma
-=======
         meshes.append(mesh)
     # Populate the coarse to fine map
->>>>>>> 36719a4d
     coarse_to_fine_cells, fine_to_coarse_cells = refinementTypes[refType][1](meshes, lgmaps)
-    return fd.HierarchyBase(meshes, coarse_to_fine_cells, fine_to_coarse_cells,
-                            1, nested=nested)+    return fd.HierarchyBase(meshes, coarse_to_fine_cells, fine_to_coarse_cells, 1, nested=nested)